--- conflicted
+++ resolved
@@ -36,11 +36,6 @@
 
 #include "tbasic.h"
 
-<<<<<<< HEAD
-class DrawingSurfaceConfig;		// Forward reference.
-
-=======
->>>>>>> c3da6358
 namespace GLEAN {
 
 class DrawingSurfaceConfig;		// Forward reference.
